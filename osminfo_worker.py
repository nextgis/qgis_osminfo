--- conflicted
+++ resolved
@@ -65,17 +65,6 @@
 
         # around request
         dist = 20
-<<<<<<< HEAD
-=======
-        request = '[timeout:30][out:json];(node(around:%s,%s,%s);way(around:%s,%s,%s));out tags geom;relation(around:%s,%s,%s);'%(dist,yy,xx,dist,yy,xx,dist,yy,xx)
-
-        # QMessageBox.warning(self.iface.mainWindow(),'Query',request)
-        rr = requests.post(url, data=request)
-        l1 = rr.json()['elements']
-
-        # is_in request
-        request = '[timeout:30][out:json];is_in(%s,%s)->.a;way(pivot.a);out tags geom;relation(pivot.a);out tags bb;'%(yy,xx)
->>>>>>> 6bfbd77b
 
         request_data = '[timeout:30][out:json];(node(around:%s,%s,%s);way(around:%s,%s,%s));out tags geom;relation(around:%s,%s,%s);' % (dist, yy, xx, dist, yy, xx, dist, yy, xx)
         reply1 = qnam.post(request, QByteArray(request_data))
